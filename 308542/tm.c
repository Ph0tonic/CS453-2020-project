/**
 * @file   tm.c
 * @author Wermeille Bastien <bastien.wermeille@epfl.ch>
 * @version 1.0
 *
 * @section LICENSE
 *
 * [...]
 *
 * @section DESCRIPTION
 *
 * Implementation of my wonderful transaction manager.
**/

// Requested features
#define _GNU_SOURCE
#define _POSIX_C_SOURCE   200809L
#ifdef __STDC_NO_ATOMICS__
#error Current C11 compiler does not support atomic operations
#endif

// External headers
// #include <unistd.h>
#include <pthread.h>
#include <stdatomic.h>
#include <stddef.h>
#include <stdlib.h>
#include <string.h>
#include <stdio.h> //TODO: REMOVE FOR DEBUG PURPOSES
#include <semaphore.h>

#if (defined(__i386__) || defined(__x86_64__)) && defined(USE_MM_PAUSE)
#include <xmmintrin.h>
#else

#include <sched.h>

#endif

// Internal headers
#include <tm.h>

// -------------------------------------------------------------------------- //

/** Define a proposition as likely true.
 * @param prop Proposition
**/
#undef likely
#ifdef __GNUC__
#define likely(prop) \
        __builtin_expect((prop) ? 1 : 0, 1)
#else
#define likely(prop) \
        (prop)
#endif

/** Define a proposition as likely false.
 * @param prop Proposition
**/
#undef unlikely
#ifdef __GNUC__
#define unlikely(prop) \
        __builtin_expect((prop) ? 1 : 0, 0)
#else
#define unlikely(prop) \
        (prop)
#endif

/** Define one or several attributes.
 * @param type... Attribute names
**/
#undef as
#ifdef __GNUC__
#define as(type...) \
        __attribute__((type))
#else
#define as(type...)
#warning This compiler has no support for GCC attributes
#endif

// -------------------------------------------------------------------------- //

/** Pause for a very short amount of time.
**/
static inline void pause() {
#if (defined(__i386__) || defined(__x86_64__)) && defined(USE_MM_PAUSE)
    _mm_pause();
#else
    sched_yield();
#endif
}

// -------------------------------------------------------------------------- //

<<<<<<< HEAD
#if defined(USE_PTHREAD_LOCK)

struct lock_t {
    pthread_mutex_t mutex;
};

/** Initialize the given lock.
 * @param lock Lock to initialize
 * @return Whether the operation is a success
**/
static bool lock_init(struct lock_t *lock) {
    return pthread_mutex_init(&(lock->mutex), NULL) == 0;
}

/** Clean the given lock up.
 * @param lock Lock to clean up
**/
static void lock_cleanup(struct lock_t *lock) {
    pthread_mutex_destroy(&(lock->mutex));
}

/** Wait and acquire the given lock.
 * @param lock Lock to acquire
 * @return Whether the operation is a success
**/
static bool lock_acquire(struct lock_t *lock) {
    return pthread_mutex_lock(&(lock->mutex)) == 0;
}

/** Try to acquire the given lock.
 * @param lock Lock to acquire
 * @return Whether the operation is a success
**/
static bool lock_try_acquire(struct lock_t *lock) {
    return pthread_mutex_trylock(&(lock->mutex)) == 0;
}

/** Release the given lock.
 * @param lock Lock to release
**/
static void lock_release(struct lock_t *lock) {
    pthread_mutex_unlock(&(lock->mutex));
}

static bool lock_acquire_shared(struct lock_t *lock) {
    return lock_acquire(lock);
}

static bool lock_try_acquire_shared(struct lock_t *lock) {
    return lock_try_acquire(lock);
}

static void lock_release_shared(struct lock_t *lock) {
    lock_release(lock);
}
=======
#define DEFAULT_FLAG 0
#define REMOVED_FLAG 1
#define ADDED_FLAG 2
#define ADDED_REMOVED_FLAG 3

#define BATCHER_NB_TX 12ul
#define MULTIPLE_READERS UINTPTR_MAX - BATCHER_NB_TX

static const tx_t read_only_tx = UINTPTR_MAX - 1ul;
static const tx_t destroy_tx = UINTPTR_MAX - 2ul;

struct mapping_entry {
    void *ptr;
    _Atomic (tx_t) status_owner;     // Identifier of the lock owner
    _Atomic (int) status;            // Whether this blocks need to be added or removed in case of rollback and commit

    size_t size;           // Size of the segment
};
>>>>>>> 67ba4f38

struct batcher {
    atomic_ulong counter;
    atomic_ulong nb_entered;
    atomic_ulong nb_write_tx;

    atomic_ulong pass; // Ticket that acquires the lock
    atomic_ulong take; // Ticket the next thread takes
    atomic_ulong epoch;
};

struct region {
    size_t align;       // Claimed alignment of the shared memory region (in bytes)
    size_t align_alloc; // Actual alignment of the memory allocations (in bytes)

    struct batcher batcher;

    struct mapping_entry *mapping;
    atomic_ulong index;
};

// Return whether it's a success
void init_batcher(struct batcher *batcher) {
    batcher->counter = BATCHER_NB_TX;
    batcher->nb_entered = 0;
    batcher->nb_write_tx = 0;

    batcher->pass = 0;
    batcher->take = 0;
    batcher->epoch = 0;
}

tx_t enter(struct batcher *batcher, bool is_ro) {
    if (is_ro) {
        // Acquire status lock
        unsigned long ticket = atomic_fetch_add_explicit(&(batcher->take), 1ul, memory_order_relaxed);
        while (atomic_load_explicit(&(batcher->pass), memory_order_relaxed) != ticket)
            pause();
        atomic_thread_fence(memory_order_acquire);

        atomic_fetch_add_explicit(&(batcher->nb_entered), 1ul, memory_order_relaxed);

        // Release status lock
        atomic_fetch_add_explicit(&(batcher->pass), 1ul, memory_order_release);

        // printf("enter read\n");
        return read_only_tx;
    } else {
        while (true) {
            unsigned long ticket = atomic_fetch_add_explicit(&(batcher->take), 1ul, memory_order_relaxed);
            while (atomic_load_explicit(&(batcher->pass), memory_order_relaxed) != ticket)
                pause();
            atomic_thread_fence(memory_order_acquire);

            // Acquire status lock
            if (atomic_load_explicit(&(batcher->counter), memory_order_relaxed) == 0) {
                unsigned long int epoch = atomic_load_explicit(&(batcher->epoch), memory_order_relaxed);
                atomic_fetch_add_explicit(&(batcher->pass), 1ul, memory_order_release);

                while (atomic_load_explicit(&(batcher->epoch), memory_order_relaxed) == epoch)
                    pause();
                atomic_thread_fence(memory_order_acquire);
            } else {
                atomic_fetch_add_explicit(&(batcher->counter), -1ul, memory_order_release);
                break;
            }
        }
        atomic_fetch_add_explicit(&(batcher->nb_entered), 1ul, memory_order_relaxed);
        atomic_fetch_add_explicit(&(batcher->pass), 1ul, memory_order_release);

        tx_t tx = atomic_fetch_add_explicit(&(batcher->nb_write_tx), 1ul, memory_order_relaxed) + 1ul;
        atomic_thread_fence(memory_order_release);

        // printf("enter write\n");
        return tx;
    }
}

void batch_commit(struct region *region) {
    atomic_thread_fence(memory_order_acquire);

    for (size_t i = region->index - 1ul; i < region->index; --i) {
        struct mapping_entry *mapping = region->mapping + i;

        if (mapping->status_owner == destroy_tx ||
            (mapping->status_owner != 0 && (
                    mapping->status == REMOVED_FLAG || mapping->status == ADDED_REMOVED_FLAG)
            )
                ) {
            // Free this block
            unsigned long int previous = i + 1;
            if (atomic_compare_exchange_weak(&(region->index), &previous, i)) {
                free(mapping->ptr);
                mapping->ptr = NULL;
                mapping->status = DEFAULT_FLAG;
                mapping->status_owner = 0;
            } else {
                mapping->status_owner = destroy_tx;
                mapping->status = DEFAULT_FLAG;
            }
        } else {
            mapping->status_owner = 0;
            mapping->status = DEFAULT_FLAG;

            // Commit changes
            memcpy(mapping->ptr, ((char *) mapping->ptr) + mapping->size, mapping->size);

            // Reset locks
            memset(((char *) mapping->ptr) + 2 * mapping->size, 0, mapping->size / region->align * sizeof(tx_t));
        }
    };
    atomic_thread_fence(memory_order_release);
}

void leave(struct batcher *batcher, struct region *region, tx_t tx) {
    // Acquire status lock
    unsigned long ticket = atomic_fetch_add_explicit(&(batcher->take), 1ul, memory_order_relaxed);
    while (atomic_load_explicit(&(batcher->pass), memory_order_relaxed) != ticket)
        pause();
    atomic_thread_fence(memory_order_acquire);

    if (atomic_fetch_add_explicit(&batcher->nb_entered, -1ul, memory_order_relaxed) == 1ul) {
        if (atomic_load_explicit(&(batcher->nb_write_tx), memory_order_relaxed) > 0) {
            batch_commit(region);
            atomic_store_explicit(&(batcher->nb_write_tx), 0, memory_order_relaxed);
            atomic_store_explicit(&(batcher->counter), BATCHER_NB_TX, memory_order_relaxed);
            atomic_fetch_add_explicit(&(batcher->epoch), 1ul, memory_order_relaxed);
        } else {
        }
        atomic_fetch_add_explicit(&(batcher->pass), 1ul, memory_order_release);
    } else if (tx != read_only_tx) {
        unsigned long int epoch = atomic_load_explicit(&(batcher->epoch), memory_order_relaxed);
        atomic_fetch_add_explicit(&(batcher->pass), 1ul, memory_order_release);

        while (atomic_load_explicit(&(batcher->epoch), memory_order_relaxed) == epoch)
            pause();
    } else {
        atomic_fetch_add_explicit(&(batcher->pass), 1ul, memory_order_release);
    }
<<<<<<< HEAD
    return true;
}

/** Release the given lock.
 * @param lock Lock to release
**/
static void lock_release(struct lock_t* lock) {
    atomic_store_explicit(&(lock->locked), false, memory_order_release);
}

static bool lock_acquire_shared(struct lock_t* lock) {
    return lock_acquire(lock);
}

static void lock_release_shared(struct lock_t* lock) {
    lock_release(lock);
}

#endif

// -------------------------------------------------------------------------- //

/** Compute a pointer to the parent structure.
 * @param ptr    Member pointer
 * @param type   Parent type
 * @param member Member name
 * @return Parent pointer
**/
#define objectof(ptr, type, member) \
    ((type*) ((uintptr_t) ptr - offsetof(type, member)))

#define READ_FLAG 0
#define WRITE_FLAG 1
#define REMOVED_FLAG 2
#define WRITE_REMOVE_FLAG 3
#define ADDED_FLAG 4

struct link {
    struct link *prev;     // Previous link in the chain
    struct link *next;     // Next link in the chain
    struct lock_t lock;    // Lock
    size_t size;           // Size of the segment
    void *lock_owner;      // Identifier of the lock owner
    uint8_t status;        // Whether this blocks need to be added or removed in case of rollback and commit
//    uint32_t ts;           // Timestamp
//    uint32_t old_ts;       // Timestamp save

    // TODO: add additional write info data
};

/** Link reset.
 * @param link Link to reset
**/
static void link_reset(struct link *link) {
    link->prev = link;
    link->next = link;
    lock_init(&link->lock);
    link->lock_owner = NULL;
    link->status = READ_FLAG;
}

/** Link insertion before a "base" link.
 * @param link Link to insert
 * @param base Base link relative to which 'link' will be inserted
**/
static void link_insert(struct link *link, struct link *base) {
    struct link *prev = base->prev;
    link->prev = prev;
    link->next = base;
    base->prev = link;
    prev->next = link;
}

/** Link removal.
 * @param link Link to remove
**/
static void link_remove(struct link *link) {
    struct link *prev = link->prev;
    struct link *next = link->next;
    prev->next = next;
    next->prev = prev;
}

static const tx_t read_only_tx = UINTPTR_MAX - 10;
static const tx_t read_write_tx = UINTPTR_MAX - 11;

// -------------------------------------------------------------------------- //

struct region {
    // struct lock_t lock; // Global lock
    void *start;        // Start of the shared memory region
    struct link allocs; // Allocated shared memory regions
    size_t size;        // Size of the shared memory region (in bytes)
    size_t align;       // Claimed alignment of the shared memory region (in bytes)
    size_t align_alloc; // Actual alignment of the memory allocations (in bytes)
    size_t delta_alloc; // Space to add at the beginning of the segment for the link chain (in bytes)
};

struct transaction {
    int id;
    bool is_ro;
    struct region *region;
    int count_lock;
};

struct link *get_segment(void *source, struct transaction *tx, struct region *region, void **data_start) {
    struct link *allocs = &(region->allocs);

    *data_start = region->start;
    struct link *link = &region->allocs;

    while (true) {
        if (source >= *data_start && source < *data_start + link->size) {
            return link;
        }

        link = link->next;
        *data_start = (void *) ((uintptr_t) link + region->delta_alloc);

        if (link == allocs) {
            return NULL; // Not found
=======
}

struct mapping_entry *get_segment(struct region *region, const void *source) {
    for (size_t i = 0; i < region->index; ++i) {
        if (unlikely(region->mapping[i].status_owner == destroy_tx)) {
            // printf("get_segment NULL\n");
            return NULL;
        }
        char *start = (char *) region->mapping[i].ptr;
        if ((char *) source >= start && (char *) source < start + region->mapping[i].size) {
            return region->mapping + i;
>>>>>>> 67ba4f38
        }
    }
    // printf("Return null\n");
    return NULL;
}

/** Create (i.e. allocate + init) a new shared memory region, with one first non-free-able allocated segment of the requested size and alignment.
 * @param size  Size of the first shared segment of memory to allocate (in bytes), must be a positive multiple of the alignment
 * @param align Alignment (in bytes, must be a power of 2) that the shared memory region must support
 * @return Opaque shared memory region handle, 'invalid_shared' on failure
**/
shared_t tm_create(size_t size, size_t align) {
    struct region *region = (struct region *) malloc(sizeof(struct region));
    if (unlikely(!region)) {
        return invalid_shared;
    }

    size_t align_alloc = align < sizeof(void *) ? sizeof(void *) : align;
    size_t control_size = size / align_alloc * sizeof(tx_t);

    region->index = 1;
    region->mapping = malloc(getpagesize());
    if (unlikely(region->mapping == NULL)) {
        return invalid_shared;
    }
<<<<<<< HEAD
    // if (unlikely(!lock_init(&(region->lock)))) {
    //     free(region->start);
    //     free(region);
    //     return invalid_shared;
    // }
    memset(region->start, 0, size);
    link_reset(&(region->allocs));
    region->allocs.size = size;

    region->size = size;
=======
    memset(region->mapping, 0, getpagesize());
    region->mapping->size = size;
    region->mapping->status = DEFAULT_FLAG;
    region->mapping->status_owner = 0;

    if (unlikely(posix_memalign(&(region->mapping->ptr), align_alloc, 2 * size + control_size) != 0)) {
        free(region->mapping);
        free(region);
        return invalid_shared;
    }

    init_batcher(&(region->batcher));

    // Do we store a pointer to the control location
    memset(region->mapping->ptr, 0, 2 * size + control_size);
>>>>>>> 67ba4f38
    region->align = align;
    region->align_alloc = align_alloc;

    return region;
}

/** Destroy (i.e. clean-up + free) a given shared memory region.
 * @param shared Shared memory region to destroy, with no running transaction
**/
void tm_destroy(shared_t shared) {
    // printf("Destroy !!!\n");
    struct region *region = (struct region *) shared;

    for (size_t i = 0; i < region->index; ++i) {
        free(region->mapping[i].ptr);
    }
    free(region->mapping);
    free(region);
<<<<<<< HEAD
    // lock_cleanup(&(region->lock));
=======
>>>>>>> 67ba4f38
}

/** [thread-safe] Return the start address of the first allocated segment in the shared memory region.
 * @param shared Shared memory region to query
 * @return Start address of the first allocated segment
**/
void *tm_start(shared_t shared) {
    return ((struct region *) shared)->mapping->ptr;
}

/** [thread-safe] Return the size (in bytes) of the first allocated segment of the shared memory region.
 * @param shared Shared memory region to query
 * @return First allocated segment size
**/
size_t tm_size(shared_t shared) {
    return ((struct region *) shared)->mapping->size;
}

/** [thread-safe] Return the alignment (in bytes) of the memory accesses on the given shared memory region.
 * @param shared Shared memory region to query
 * @return Alignment used globally
**/
size_t tm_align(shared_t shared) {
    return ((struct region *) shared)->align_alloc;
}

/** [thread-safe] Begin a new transaction on the given shared memory region.
 * @param shared Shared memory region to start a transaction on
 * @param is_ro  Whether the transaction is read-only
 * @return Opaque transaction ID, 'invalid_tx' on failure
**/
tx_t tm_begin(shared_t shared, bool is_ro) {
<<<<<<< HEAD
    struct transaction *tr = malloc(sizeof(struct transaction));
    tr->is_ro = is_ro;
    tr->region = (struct region *) shared;
    tr->count_lock = 0;

    return (tx_t) tr;
    // if (is_ro) {
    //     if (unlikely(!lock_acquire_shared(&(((struct region*) shared)->lock))))
    //         return invalid_tx;
    //     return read_only_tx;
    // } else {
    //     if (unlikely(!lock_acquire(&(((struct region*) shared)->lock))))
    //         return invalid_tx;
    //     return read_write_tx;
    // }
}

//TODO: Implement
void tm_rollback(shared_t shared, tx_t tx) {
    // printf("Rollback start\n");
    struct region *region = (struct region *) shared;
    struct transaction *transaction = (struct transaction *) tx;
    struct link *allocs = &(region->allocs);

    // TODO: DEBUG line - print
    // __asm__ volatile ("int3;":::"memory");

    // Reverse each of our block
    void *start = region->start;
    struct link *link = &region->allocs;

    struct link *next_link = NULL;
    while (true) { // Free allocated segments
        next_link = link->next;

        if (link->lock_owner == transaction) {
            switch (link->status) {
                case WRITE_FLAG:
                case WRITE_REMOVE_FLAG:
                    // Restore previous data
                    memcpy(start, start + link->size, link->size);
                case REMOVED_FLAG:
                    link->status = READ_FLAG;
                case READ_FLAG:
                    link->lock_owner = NULL;
                    lock_release(&link->lock);
                    break;
                case ADDED_FLAG:
                    link_remove(link);
                    free(link);
                    break;
            }
        }
        if (next_link == allocs) {
            break;
        }

        link = next_link;
        start = link + region->delta_alloc;
    };
    // printf("Rollback end\n");
}

void tm_commit(shared_t shared, tx_t tx) {
    // printf("Commit start\n");
    struct region *region = (struct region *) shared;
    struct transaction *transaction = (struct transaction *) tx;
    struct link *allocs = &(region->allocs);

    // Unlock each of our block
    struct link *link = &region->allocs;
    struct link *next_link = NULL;

    while (true) {
        next_link = link->next;

        if (link->lock_owner == transaction) {
            switch (link->status) {
                case WRITE_REMOVE_FLAG:
                case REMOVED_FLAG:
                    // Free this block
                    link_remove(link);
                    free(link);
                    break;
                case ADDED_FLAG:
                case WRITE_FLAG:
                    link->status = READ_FLAG;
                case READ_FLAG:
                    link->lock_owner = NULL;
                    lock_release(&link->lock);
                    break;
=======
    return enter(&(((struct region *) shared)->batcher), is_ro);
}

void tm_rollback(struct region *region, tx_t tx) {
    unsigned long int index = region->index;
    for (size_t i = 0; i < index; ++i) {
        struct mapping_entry *mapping = region->mapping + i;

        tx_t owner = mapping->status_owner;
        if (owner == tx && (mapping->status == ADDED_FLAG || mapping->status == ADDED_REMOVED_FLAG)) {
            mapping->status_owner = destroy_tx;
        } else if (likely(owner != destroy_tx && mapping->ptr != NULL)) {
            if (owner == tx) {
                mapping->status = DEFAULT_FLAG;
                mapping->status_owner = 0;
            }

            size_t align = region->align;
            size_t size = mapping->size;
            size_t nb = mapping->size / region->align;
            char *ptr = mapping->ptr;
            _Atomic (tx_t) volatile *controls = (_Atomic (tx_t) volatile *) (ptr + 2 * size);

            for (size_t j = 0; j < nb; ++j) {
                if (controls[j] == tx) {
                    memcpy(ptr + j * align + size, ptr + j * align, align);
                    controls[j] = 0;
                } else {
                    tx_t previous = 0ul - tx;
                    atomic_compare_exchange_weak(controls + j, &previous, 0);
                }
                atomic_thread_fence(memory_order_release);
>>>>>>> 67ba4f38
            }
        }
    };
<<<<<<< HEAD
    // printf("Commit end\n");
=======

    leave(&(region->batcher), region, tx);
>>>>>>> 67ba4f38
}

/** [thread-safe] End the given transaction.
 * @param shared Shared memory region associated with the transaction
 * @param tx     Transaction to end
 * @return Whether the whole transaction committed
**/
bool tm_end(shared_t shared, tx_t tx) {
<<<<<<< HEAD
    // printf("TM end tx %x\n", tx);
    tm_commit(shared, tx);
=======
    leave(&((struct region *) shared)->batcher, (struct region *) shared, tx);
    return true;
}

bool lock_words(struct region *region, tx_t tx, struct mapping_entry *mapping, void *target, size_t size) {
    size_t index = ((char *) target - (char *) mapping->ptr) / region->align;
    size_t nb = size / region->align;

    _Atomic (tx_t) volatile *controls = (_Atomic (tx_t) volatile *) ((char *) mapping->ptr + mapping->size * 2) + index;

    for (size_t i = 0; i < nb; ++i) {
        tx_t previous = 0;
        tx_t previously_read = 0ul - tx;
        if (!(atomic_compare_exchange_strong_explicit(controls + i, &previous, tx, memory_order_acquire,
                                                      memory_order_relaxed) ||
              previous == tx ||
              atomic_compare_exchange_strong(controls + i, &previously_read, tx))) {
            // printf("Unable to lock %lu - %lu --- %lu %lu %lu\n", tx, i+index, previous, previously_read, 0ul - tx);

            if (i > 1) {
                // printf("Rollback lock i: %ld \t index: %ld\n", i-1, index);
                memset((void *) controls, 0, (i - 1) * sizeof(tx_t));
                atomic_thread_fence(memory_order_release);
            }
            return false;
        }
    }
    return true;
}

bool tm_read_write(shared_t shared, tx_t tx, void const *source, size_t size, void *target) {
    struct region *region = (struct region *) shared;
    struct mapping_entry *mapping = get_segment(region, source);
    if (unlikely(mapping == NULL)) {
        // printf("Rollback in read !!!");
        tm_rollback(region, tx);
        return false;
    }

    size_t align = region->align_alloc;
    size_t index = ((char *) source - (char *) mapping->ptr) / align;
    size_t nb = size / align;

    _Atomic (tx_t) volatile *controls = ((_Atomic (tx_t) volatile *) (mapping->ptr + mapping->size * 2)) + index;

    atomic_thread_fence(memory_order_acquire);
    // Read the data
    for (size_t i = 0; i < nb; ++i) {
        tx_t no_owner = 0;
        tx_t owner = atomic_load(controls + i);
        if (owner == tx) {
            memcpy(((char *) target) + i * align, ((char *) source) + i * align + mapping->size, align);
        } else if (atomic_compare_exchange_strong(controls + i, &no_owner, 0ul - tx) ||
                   no_owner == 0ul - tx || no_owner == MULTIPLE_READERS ||
                   (no_owner > MULTIPLE_READERS &&
                    atomic_compare_exchange_strong(controls + i, &no_owner, MULTIPLE_READERS))
                ) {
            memcpy(((char *) target) + i * align, ((char *) source) + i * align, align);
        } else {
            tm_rollback(region, tx);
            return false;
        }
    }
>>>>>>> 67ba4f38
    return true;
}

/** [thread-safe] Read operation in the given transaction, source in the shared region and target in a private region.
 * @param shared Shared memory region associated with the transaction
 * @param tx     Transaction to use
 * @param source Source start address (in the shared region)
 * @param size   Length to copy (in bytes), must be a positive multiple of the alignment
 * @param target Target start address (in a private region)
 * @return Whether the whole transaction can continue
**/
bool tm_read(shared_t shared, tx_t tx, void const *source, size_t size, void *target) {
<<<<<<< HEAD
    struct region *region = (struct region *) shared;
    struct transaction *transaction = (struct transaction *) tx;
    void *data_start = NULL;
    struct link *link = get_segment(source, transaction, region, &data_start);

    // VERSION SIMPLE 1
    // Lock acquire
    void *lockOwner = link->lock_owner;
    if (transaction->count_lock == 0) {
        if (lockOwner != transaction && !lock_acquire(&(link->lock))) {
            return false;
        }
        transaction->count_lock++;
        link->lock_owner = transaction;

    } else if (lockOwner == NULL) {
        if (!lock_try_acquire(&(link->lock))) {
            // printf("Read abort 1\n");
            tm_rollback(shared, tx);
            return false;
        }
        link->lock_owner = transaction;
    } else if (lockOwner != transaction) {
        // printf("Read abort 2\n");
        tm_rollback(shared, tx);
        return false;
    }

    // Read the data
    // printf("Read\n");
    memcpy(target, source, size);

    // __asm__ volatile ("int3;":::"memory");
    return true;

    // VERSION 2 - INVISIBLE READS
    // // TODO: Read TM
    // int ts = link->ts;
    // // TODO: Read data
    // memcpy(target, source, size);
    // // TODO: Read TM
    // return ts == link->ts;

    // return true;
=======
    if (likely(tx == read_only_tx)) {
        // Read the data
        memcpy(target, source, size);
        return true;
    } else {
        // printf("%lu read-write\n", tx);
        return tm_read_write(shared, tx, source, size, target);
    }
>>>>>>> 67ba4f38
}

/** [thread-safe] Write operation in the given transaction, source in a private region and target in the shared region.
 * @param shared Shared memory region associated with the transaction
 * @param tx     Transaction to use
 * @param source Source start address (in a private region)
 * @param size   Length to copy (in bytes), must be a positive multiple of the alignment
 * @param target Target start address (in the shared region)
 * @return Whether the whole transaction can continue
**/
bool tm_write(shared_t shared, tx_t tx, void const *source, size_t size, void *target) {
    // printf("%lu write\n", tx);
    struct region *region = (struct region *) shared;
<<<<<<< HEAD
    struct transaction *transaction = (struct transaction *) tx;
    void *data_start = NULL;
    struct link *link = get_segment(target, transaction, region, &data_start);

    // TODO: might be improved with compare&set in case of simple lock

    // VERSION SIMPLE 1
    // Lock acquire
    void *lockOwner = link->lock_owner;
    if (transaction->count_lock == 0) {
        if (lockOwner != transaction && !lock_acquire(&(link->lock))) {
            return false;
        }
        transaction->count_lock++;

        link->lock_owner = transaction;
        
        // Update status
        link->status = WRITE_FLAG;

        // Save segment before write
        // TODO: Fix me in case of a previous reading lock then we do not save the data
        memcpy(data_start + link->size, data_start, link->size);

    } else if (lockOwner == NULL) {
        if (!lock_try_acquire(&(link->lock))) {
            // printf("Write abort 1\n");
            tm_rollback(shared, tx);
            return false;
        }
        link->lock_owner = transaction;

        // Update status
        link->status = WRITE_FLAG;

        // Save segment before write
        // TODO: Fix me in case of a previous reading lock then we do not save the data
        memcpy(data_start + link->size, data_start, link->size);

    } else if (lockOwner != transaction) {
        // printf("Write miss-acquire link %x by tx %x\n", link, tx);
        // printf("Write abort 2\n");
        tm_rollback(shared, tx);
        return false;
    }

    // Write data
    // printf("Write acquire link %x by tx %x\n", link, tx);
    memcpy(target, source, size);
=======
    struct mapping_entry *mapping = get_segment(region, target);

    if (mapping == NULL || !lock_words(region, tx, mapping, target, size)) {
        tm_rollback(region, tx);
        return false;
    }

    memcpy((char *) target + mapping->size, source, size);
>>>>>>> 67ba4f38
    return true;
}

/** [thread-safe] Memory allocation in the given transaction.
 * @param shared Shared memory region associated with the transaction
 * @param tx     Transaction to use
 * @param size   Allocation requested size (in bytes), must be a positive multiple of the alignment
 * @param target Pointer in private memory receiving the address of the first byte of the newly allocated, aligned segment
 * @return Whether the whole transaction can continue (success/nomem), or not (abort_alloc)
**/
alloc_t tm_alloc(shared_t shared, tx_t tx, size_t size, void **target) {
    struct region *region = (struct region *) shared;
    unsigned long int index = atomic_fetch_add_explicit(&(region->index), 1ul, memory_order_relaxed);
    // printf("alloc ------------------ %lu\n", index);

    struct mapping_entry *mapping = region->mapping + index;
    mapping->status_owner = tx;
    mapping->size = size;
    mapping->status = ADDED_FLAG;

    size_t align_alloc = region->align_alloc;
    size_t control_size = size / align_alloc * sizeof(tx_t);

    void *ptr = NULL;
    if (unlikely(posix_memalign(&ptr, align_alloc, 2 * size + control_size) != 0))
        return nomem_alloc;

<<<<<<< HEAD
    // TODO: See with link_init() method
    struct link *link = segment;
    lock_init(&(link->lock));
    lock_acquire(&(link->lock));
    link->lock_owner = transaction;
    link->status = ADDED_FLAG;
    link->size = size;

    link_insert((struct link *) segment, &(((struct region *) shared)->allocs));
    segment = (void *) ((uintptr_t) segment + delta_alloc);
    memset(segment, 0, size);
    *target = segment;
=======
    memset(ptr, 0, 2 * size + control_size);
    *target = ptr;
    mapping->ptr = ptr;

>>>>>>> 67ba4f38
    return success_alloc;
}

/** [thread-safe] Memory freeing in the given transaction.
 * @param shared Shared memory region associated with the transaction
 * @param tx     Transaction to use
 * @param target Address of the first byte of the previously allocated segment to deallocate
 * @return Whether the whole transaction can continue
**/
bool tm_free(shared_t shared, tx_t tx, void *segment) {
<<<<<<< HEAD
    size_t delta_alloc = ((struct region *) shared)->delta_alloc;
    struct link *link = (void *) ((uintptr_t) segment - delta_alloc);
    struct transaction *transaction = (struct transaction *) tx;

    void *lockOwner = link->lock_owner;
    if (transaction->count_lock == 0) {
        if (lockOwner != transaction && unlikely(!lock_acquire(&(link->lock)))) {
            return false;
        }
        transaction->count_lock++;
        link->lock_owner = transaction;

        // Save for eventual rollback
        link->status = REMOVED_FLAG;
    } else if (lockOwner == NULL) {
        if (!lock_try_acquire(&(link->lock))) {
            tm_rollback(shared, tx);
            return false;
        }
        link->lock_owner = transaction;

        // Save for eventual rollback
        link->status = REMOVED_FLAG;
    } else if (lockOwner != transaction) {
        tm_rollback(shared, tx);
=======
    struct mapping_entry *mapping = get_segment((struct region *) shared, segment);

    tx_t previous = 0;
    if (mapping == NULL || !(atomic_compare_exchange_strong(&mapping->status_owner, &previous, tx) || previous == tx)) {
        tm_rollback((struct region *) shared, tx);
>>>>>>> 67ba4f38
        return false;
    }

    if (mapping->status == ADDED_FLAG) {
        mapping->status = ADDED_REMOVED_FLAG;
    } else {
        mapping->status = REMOVED_FLAG;
    }

    return true;
}<|MERGE_RESOLUTION|>--- conflicted
+++ resolved
@@ -92,63 +92,6 @@
 
 // -------------------------------------------------------------------------- //
 
-<<<<<<< HEAD
-#if defined(USE_PTHREAD_LOCK)
-
-struct lock_t {
-    pthread_mutex_t mutex;
-};
-
-/** Initialize the given lock.
- * @param lock Lock to initialize
- * @return Whether the operation is a success
-**/
-static bool lock_init(struct lock_t *lock) {
-    return pthread_mutex_init(&(lock->mutex), NULL) == 0;
-}
-
-/** Clean the given lock up.
- * @param lock Lock to clean up
-**/
-static void lock_cleanup(struct lock_t *lock) {
-    pthread_mutex_destroy(&(lock->mutex));
-}
-
-/** Wait and acquire the given lock.
- * @param lock Lock to acquire
- * @return Whether the operation is a success
-**/
-static bool lock_acquire(struct lock_t *lock) {
-    return pthread_mutex_lock(&(lock->mutex)) == 0;
-}
-
-/** Try to acquire the given lock.
- * @param lock Lock to acquire
- * @return Whether the operation is a success
-**/
-static bool lock_try_acquire(struct lock_t *lock) {
-    return pthread_mutex_trylock(&(lock->mutex)) == 0;
-}
-
-/** Release the given lock.
- * @param lock Lock to release
-**/
-static void lock_release(struct lock_t *lock) {
-    pthread_mutex_unlock(&(lock->mutex));
-}
-
-static bool lock_acquire_shared(struct lock_t *lock) {
-    return lock_acquire(lock);
-}
-
-static bool lock_try_acquire_shared(struct lock_t *lock) {
-    return lock_try_acquire(lock);
-}
-
-static void lock_release_shared(struct lock_t *lock) {
-    lock_release(lock);
-}
-=======
 #define DEFAULT_FLAG 0
 #define REMOVED_FLAG 1
 #define ADDED_FLAG 2
@@ -167,7 +110,6 @@
 
     size_t size;           // Size of the segment
 };
->>>>>>> 67ba4f38
 
 struct batcher {
     atomic_ulong counter;
@@ -307,129 +249,6 @@
     } else {
         atomic_fetch_add_explicit(&(batcher->pass), 1ul, memory_order_release);
     }
-<<<<<<< HEAD
-    return true;
-}
-
-/** Release the given lock.
- * @param lock Lock to release
-**/
-static void lock_release(struct lock_t* lock) {
-    atomic_store_explicit(&(lock->locked), false, memory_order_release);
-}
-
-static bool lock_acquire_shared(struct lock_t* lock) {
-    return lock_acquire(lock);
-}
-
-static void lock_release_shared(struct lock_t* lock) {
-    lock_release(lock);
-}
-
-#endif
-
-// -------------------------------------------------------------------------- //
-
-/** Compute a pointer to the parent structure.
- * @param ptr    Member pointer
- * @param type   Parent type
- * @param member Member name
- * @return Parent pointer
-**/
-#define objectof(ptr, type, member) \
-    ((type*) ((uintptr_t) ptr - offsetof(type, member)))
-
-#define READ_FLAG 0
-#define WRITE_FLAG 1
-#define REMOVED_FLAG 2
-#define WRITE_REMOVE_FLAG 3
-#define ADDED_FLAG 4
-
-struct link {
-    struct link *prev;     // Previous link in the chain
-    struct link *next;     // Next link in the chain
-    struct lock_t lock;    // Lock
-    size_t size;           // Size of the segment
-    void *lock_owner;      // Identifier of the lock owner
-    uint8_t status;        // Whether this blocks need to be added or removed in case of rollback and commit
-//    uint32_t ts;           // Timestamp
-//    uint32_t old_ts;       // Timestamp save
-
-    // TODO: add additional write info data
-};
-
-/** Link reset.
- * @param link Link to reset
-**/
-static void link_reset(struct link *link) {
-    link->prev = link;
-    link->next = link;
-    lock_init(&link->lock);
-    link->lock_owner = NULL;
-    link->status = READ_FLAG;
-}
-
-/** Link insertion before a "base" link.
- * @param link Link to insert
- * @param base Base link relative to which 'link' will be inserted
-**/
-static void link_insert(struct link *link, struct link *base) {
-    struct link *prev = base->prev;
-    link->prev = prev;
-    link->next = base;
-    base->prev = link;
-    prev->next = link;
-}
-
-/** Link removal.
- * @param link Link to remove
-**/
-static void link_remove(struct link *link) {
-    struct link *prev = link->prev;
-    struct link *next = link->next;
-    prev->next = next;
-    next->prev = prev;
-}
-
-static const tx_t read_only_tx = UINTPTR_MAX - 10;
-static const tx_t read_write_tx = UINTPTR_MAX - 11;
-
-// -------------------------------------------------------------------------- //
-
-struct region {
-    // struct lock_t lock; // Global lock
-    void *start;        // Start of the shared memory region
-    struct link allocs; // Allocated shared memory regions
-    size_t size;        // Size of the shared memory region (in bytes)
-    size_t align;       // Claimed alignment of the shared memory region (in bytes)
-    size_t align_alloc; // Actual alignment of the memory allocations (in bytes)
-    size_t delta_alloc; // Space to add at the beginning of the segment for the link chain (in bytes)
-};
-
-struct transaction {
-    int id;
-    bool is_ro;
-    struct region *region;
-    int count_lock;
-};
-
-struct link *get_segment(void *source, struct transaction *tx, struct region *region, void **data_start) {
-    struct link *allocs = &(region->allocs);
-
-    *data_start = region->start;
-    struct link *link = &region->allocs;
-
-    while (true) {
-        if (source >= *data_start && source < *data_start + link->size) {
-            return link;
-        }
-
-        link = link->next;
-        *data_start = (void *) ((uintptr_t) link + region->delta_alloc);
-
-        if (link == allocs) {
-            return NULL; // Not found
-=======
 }
 
 struct mapping_entry *get_segment(struct region *region, const void *source) {
@@ -441,7 +260,6 @@
         char *start = (char *) region->mapping[i].ptr;
         if ((char *) source >= start && (char *) source < start + region->mapping[i].size) {
             return region->mapping + i;
->>>>>>> 67ba4f38
         }
     }
     // printf("Return null\n");
@@ -467,18 +285,6 @@
     if (unlikely(region->mapping == NULL)) {
         return invalid_shared;
     }
-<<<<<<< HEAD
-    // if (unlikely(!lock_init(&(region->lock)))) {
-    //     free(region->start);
-    //     free(region);
-    //     return invalid_shared;
-    // }
-    memset(region->start, 0, size);
-    link_reset(&(region->allocs));
-    region->allocs.size = size;
-
-    region->size = size;
-=======
     memset(region->mapping, 0, getpagesize());
     region->mapping->size = size;
     region->mapping->status = DEFAULT_FLAG;
@@ -494,7 +300,6 @@
 
     // Do we store a pointer to the control location
     memset(region->mapping->ptr, 0, 2 * size + control_size);
->>>>>>> 67ba4f38
     region->align = align;
     region->align_alloc = align_alloc;
 
@@ -513,10 +318,6 @@
     }
     free(region->mapping);
     free(region);
-<<<<<<< HEAD
-    // lock_cleanup(&(region->lock));
-=======
->>>>>>> 67ba4f38
 }
 
 /** [thread-safe] Return the start address of the first allocated segment in the shared memory region.
@@ -549,99 +350,6 @@
  * @return Opaque transaction ID, 'invalid_tx' on failure
 **/
 tx_t tm_begin(shared_t shared, bool is_ro) {
-<<<<<<< HEAD
-    struct transaction *tr = malloc(sizeof(struct transaction));
-    tr->is_ro = is_ro;
-    tr->region = (struct region *) shared;
-    tr->count_lock = 0;
-
-    return (tx_t) tr;
-    // if (is_ro) {
-    //     if (unlikely(!lock_acquire_shared(&(((struct region*) shared)->lock))))
-    //         return invalid_tx;
-    //     return read_only_tx;
-    // } else {
-    //     if (unlikely(!lock_acquire(&(((struct region*) shared)->lock))))
-    //         return invalid_tx;
-    //     return read_write_tx;
-    // }
-}
-
-//TODO: Implement
-void tm_rollback(shared_t shared, tx_t tx) {
-    // printf("Rollback start\n");
-    struct region *region = (struct region *) shared;
-    struct transaction *transaction = (struct transaction *) tx;
-    struct link *allocs = &(region->allocs);
-
-    // TODO: DEBUG line - print
-    // __asm__ volatile ("int3;":::"memory");
-
-    // Reverse each of our block
-    void *start = region->start;
-    struct link *link = &region->allocs;
-
-    struct link *next_link = NULL;
-    while (true) { // Free allocated segments
-        next_link = link->next;
-
-        if (link->lock_owner == transaction) {
-            switch (link->status) {
-                case WRITE_FLAG:
-                case WRITE_REMOVE_FLAG:
-                    // Restore previous data
-                    memcpy(start, start + link->size, link->size);
-                case REMOVED_FLAG:
-                    link->status = READ_FLAG;
-                case READ_FLAG:
-                    link->lock_owner = NULL;
-                    lock_release(&link->lock);
-                    break;
-                case ADDED_FLAG:
-                    link_remove(link);
-                    free(link);
-                    break;
-            }
-        }
-        if (next_link == allocs) {
-            break;
-        }
-
-        link = next_link;
-        start = link + region->delta_alloc;
-    };
-    // printf("Rollback end\n");
-}
-
-void tm_commit(shared_t shared, tx_t tx) {
-    // printf("Commit start\n");
-    struct region *region = (struct region *) shared;
-    struct transaction *transaction = (struct transaction *) tx;
-    struct link *allocs = &(region->allocs);
-
-    // Unlock each of our block
-    struct link *link = &region->allocs;
-    struct link *next_link = NULL;
-
-    while (true) {
-        next_link = link->next;
-
-        if (link->lock_owner == transaction) {
-            switch (link->status) {
-                case WRITE_REMOVE_FLAG:
-                case REMOVED_FLAG:
-                    // Free this block
-                    link_remove(link);
-                    free(link);
-                    break;
-                case ADDED_FLAG:
-                case WRITE_FLAG:
-                    link->status = READ_FLAG;
-                case READ_FLAG:
-                    link->lock_owner = NULL;
-                    lock_release(&link->lock);
-                    break;
-=======
     return enter(&(((struct region *) shared)->batcher), is_ro);
 }
 
@@ -674,16 +382,11 @@
                     atomic_compare_exchange_weak(controls + j, &previous, 0);
                 }
                 atomic_thread_fence(memory_order_release);
->>>>>>> 67ba4f38
             }
         }
     };
-<<<<<<< HEAD
-    // printf("Commit end\n");
-=======
 
     leave(&(region->batcher), region, tx);
->>>>>>> 67ba4f38
 }
 
 /** [thread-safe] End the given transaction.
@@ -692,10 +395,6 @@
  * @return Whether the whole transaction committed
 **/
 bool tm_end(shared_t shared, tx_t tx) {
-<<<<<<< HEAD
-    // printf("TM end tx %x\n", tx);
-    tm_commit(shared, tx);
-=======
     leave(&((struct region *) shared)->batcher, (struct region *) shared, tx);
     return true;
 }
@@ -759,7 +458,6 @@
             return false;
         }
     }
->>>>>>> 67ba4f38
     return true;
 }
 
@@ -772,52 +470,6 @@
  * @return Whether the whole transaction can continue
 **/
 bool tm_read(shared_t shared, tx_t tx, void const *source, size_t size, void *target) {
-<<<<<<< HEAD
-    struct region *region = (struct region *) shared;
-    struct transaction *transaction = (struct transaction *) tx;
-    void *data_start = NULL;
-    struct link *link = get_segment(source, transaction, region, &data_start);
-
-    // VERSION SIMPLE 1
-    // Lock acquire
-    void *lockOwner = link->lock_owner;
-    if (transaction->count_lock == 0) {
-        if (lockOwner != transaction && !lock_acquire(&(link->lock))) {
-            return false;
-        }
-        transaction->count_lock++;
-        link->lock_owner = transaction;
-
-    } else if (lockOwner == NULL) {
-        if (!lock_try_acquire(&(link->lock))) {
-            // printf("Read abort 1\n");
-            tm_rollback(shared, tx);
-            return false;
-        }
-        link->lock_owner = transaction;
-    } else if (lockOwner != transaction) {
-        // printf("Read abort 2\n");
-        tm_rollback(shared, tx);
-        return false;
-    }
-
-    // Read the data
-    // printf("Read\n");
-    memcpy(target, source, size);
-
-    // __asm__ volatile ("int3;":::"memory");
-    return true;
-
-    // VERSION 2 - INVISIBLE READS
-    // // TODO: Read TM
-    // int ts = link->ts;
-    // // TODO: Read data
-    // memcpy(target, source, size);
-    // // TODO: Read TM
-    // return ts == link->ts;
-
-    // return true;
-=======
     if (likely(tx == read_only_tx)) {
         // Read the data
         memcpy(target, source, size);
@@ -826,7 +478,6 @@
         // printf("%lu read-write\n", tx);
         return tm_read_write(shared, tx, source, size, target);
     }
->>>>>>> 67ba4f38
 }
 
 /** [thread-safe] Write operation in the given transaction, source in a private region and target in the shared region.
@@ -840,57 +491,6 @@
 bool tm_write(shared_t shared, tx_t tx, void const *source, size_t size, void *target) {
     // printf("%lu write\n", tx);
     struct region *region = (struct region *) shared;
-<<<<<<< HEAD
-    struct transaction *transaction = (struct transaction *) tx;
-    void *data_start = NULL;
-    struct link *link = get_segment(target, transaction, region, &data_start);
-
-    // TODO: might be improved with compare&set in case of simple lock
-
-    // VERSION SIMPLE 1
-    // Lock acquire
-    void *lockOwner = link->lock_owner;
-    if (transaction->count_lock == 0) {
-        if (lockOwner != transaction && !lock_acquire(&(link->lock))) {
-            return false;
-        }
-        transaction->count_lock++;
-
-        link->lock_owner = transaction;
-        
-        // Update status
-        link->status = WRITE_FLAG;
-
-        // Save segment before write
-        // TODO: Fix me in case of a previous reading lock then we do not save the data
-        memcpy(data_start + link->size, data_start, link->size);
-
-    } else if (lockOwner == NULL) {
-        if (!lock_try_acquire(&(link->lock))) {
-            // printf("Write abort 1\n");
-            tm_rollback(shared, tx);
-            return false;
-        }
-        link->lock_owner = transaction;
-
-        // Update status
-        link->status = WRITE_FLAG;
-
-        // Save segment before write
-        // TODO: Fix me in case of a previous reading lock then we do not save the data
-        memcpy(data_start + link->size, data_start, link->size);
-
-    } else if (lockOwner != transaction) {
-        // printf("Write miss-acquire link %x by tx %x\n", link, tx);
-        // printf("Write abort 2\n");
-        tm_rollback(shared, tx);
-        return false;
-    }
-
-    // Write data
-    // printf("Write acquire link %x by tx %x\n", link, tx);
-    memcpy(target, source, size);
-=======
     struct mapping_entry *mapping = get_segment(region, target);
 
     if (mapping == NULL || !lock_words(region, tx, mapping, target, size)) {
@@ -899,7 +499,6 @@
     }
 
     memcpy((char *) target + mapping->size, source, size);
->>>>>>> 67ba4f38
     return true;
 }
 
@@ -927,25 +526,10 @@
     if (unlikely(posix_memalign(&ptr, align_alloc, 2 * size + control_size) != 0))
         return nomem_alloc;
 
-<<<<<<< HEAD
-    // TODO: See with link_init() method
-    struct link *link = segment;
-    lock_init(&(link->lock));
-    lock_acquire(&(link->lock));
-    link->lock_owner = transaction;
-    link->status = ADDED_FLAG;
-    link->size = size;
-
-    link_insert((struct link *) segment, &(((struct region *) shared)->allocs));
-    segment = (void *) ((uintptr_t) segment + delta_alloc);
-    memset(segment, 0, size);
-    *target = segment;
-=======
     memset(ptr, 0, 2 * size + control_size);
     *target = ptr;
     mapping->ptr = ptr;
 
->>>>>>> 67ba4f38
     return success_alloc;
 }
 
@@ -956,39 +540,11 @@
  * @return Whether the whole transaction can continue
 **/
 bool tm_free(shared_t shared, tx_t tx, void *segment) {
-<<<<<<< HEAD
-    size_t delta_alloc = ((struct region *) shared)->delta_alloc;
-    struct link *link = (void *) ((uintptr_t) segment - delta_alloc);
-    struct transaction *transaction = (struct transaction *) tx;
-
-    void *lockOwner = link->lock_owner;
-    if (transaction->count_lock == 0) {
-        if (lockOwner != transaction && unlikely(!lock_acquire(&(link->lock)))) {
-            return false;
-        }
-        transaction->count_lock++;
-        link->lock_owner = transaction;
-
-        // Save for eventual rollback
-        link->status = REMOVED_FLAG;
-    } else if (lockOwner == NULL) {
-        if (!lock_try_acquire(&(link->lock))) {
-            tm_rollback(shared, tx);
-            return false;
-        }
-        link->lock_owner = transaction;
-
-        // Save for eventual rollback
-        link->status = REMOVED_FLAG;
-    } else if (lockOwner != transaction) {
-        tm_rollback(shared, tx);
-=======
     struct mapping_entry *mapping = get_segment((struct region *) shared, segment);
 
     tx_t previous = 0;
     if (mapping == NULL || !(atomic_compare_exchange_strong(&mapping->status_owner, &previous, tx) || previous == tx)) {
         tm_rollback((struct region *) shared, tx);
->>>>>>> 67ba4f38
         return false;
     }
 
